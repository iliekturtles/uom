//! [International System of Units][si] (SI) and [International System of Quantities][isq] (ISQ)
//! implementations.
//!
//! [si]: https://jcgm.bipm.org/vim/en/1.16.html
//! [isq]: https://jcgm.bipm.org/vim/en/1.6.html

#[macro_use]
mod prefix;

system! {
    /// [International System of Quantities](https://jcgm.bipm.org/vim/en/1.6.html) (ISQ).
    ///
    /// ## Generic Parameters
    /// * `L`: Length dimension.
    /// * `M`: Mass dimension.
    /// * `T`: Time dimension.
    /// * `I`: Electric current dimension.
    /// * `Th`: Thermodynamic temperature dimension.
    /// * `N`: Amount of substance dimension.
    /// * `J`: Luminous intensity dimension.
    /// * `K`: Kind.
    quantities: ISQ {
        /// Length, one of the base quantities in the ISQ, denoted by the symbol L. The base unit
        /// for length is meter in the SI.
        length: meter, L;
        /// Mass, one of the base quantities in the ISQ, denoted by the symbol M. The base unit
        /// for mass is kilogram in the SI.
        mass: kilogram, M;
        /// Time, one of the base quantities in the ISQ, denoted by the symbol T. The base unit
        /// for time is second in the SI.
        time: second, T;
        /// Electric current, one of the base quantities in the ISQ, denoted by the symbol I. The
        /// base unit for electric current is ampere in the SI.
        electric_current: ampere, I;
        /// Thermodynamic temperature, one of the base quantities in the ISQ, denoted by the symbol
        /// Th (Θ). The base unit for thermodynamic temperature is kelvin in the SI.
        thermodynamic_temperature: kelvin, Th;
        /// Amount of substance, one of the base quantities in the ISQ, denoted by the symbol N.
        /// The base unit for amount of substance is mole in the SI.
        amount_of_substance: mole, N;
        /// Luminous intensity, one of the base quantities in the ISQ, denoted by the symbol J. The
        /// base unit for luminous intensity is candela in the SI.
        luminous_intensity: candela, J;
    }

    /// [International System of Units](https://jcgm.bipm.org/vim/en/1.16.html) (SI).
    units: SI {
        absement::Absement,
        acceleration::Acceleration,
        action::Action,
        amount_of_substance::AmountOfSubstance,
        angle::Angle,
        angular_acceleration::AngularAcceleration,
        angular_jerk::AngularJerk,
        angular_velocity::AngularVelocity,
        area::Area,
        areal_density_of_states::ArealDensityOfStates,
        areal_mass_density::ArealMassDensity,
        areal_number_density::ArealNumberDensity,
        areal_number_rate::ArealNumberRate,
        available_energy::AvailableEnergy,
        capacitance::Capacitance,
        catalytic_activity::CatalyticActivity,
        catalytic_activity_concentration::CatalyticActivityConcentration,
        curvature::Curvature,
        diffusion_coefficient::DiffusionCoefficient,
        dynamic_viscosity::DynamicViscosity,
        electric_charge::ElectricCharge,
        electric_charge_areal_density::ElectricChargeArealDensity,
        electric_charge_linear_density::ElectricChargeLinearDensity,
        electric_charge_volumetric_density::ElectricChargeVolumetricDensity,
        electric_current::ElectricCurrent,
        electric_current_density::ElectricCurrentDensity,
        electric_dipole_moment::ElectricDipoleMoment,
        electric_displacement_field::ElectricDisplacementField,
        electric_field::ElectricField,
        electric_flux::ElectricFlux,
        electric_permittivity::ElectricPermittivity,
        electric_potential::ElectricPotential,
        electric_quadrupole_moment::ElectricQuadrupoleMoment,
        electrical_conductance::ElectricalConductance,
        electrical_conductivity::ElectricalConductivity,
        electrical_mobility::ElectricalMobility,
        electrical_resistance::ElectricalResistance,
        electrical_resistivity::ElectricalResistivity,
        energy::Energy,
        force::Force,
        frequency::Frequency,
        frequency_drift::FrequencyDrift,
        heat_capacity::HeatCapacity,
        heat_flux_density::HeatFluxDensity,
        heat_transfer::HeatTransfer,
        inductance::Inductance,
        information::Information,
        information_rate::InformationRate,
        jerk::Jerk,
        length::Length,
        linear_density_of_states::LinearDensityOfStates,
        linear_mass_density::LinearMassDensity,
        linear_number_density::LinearNumberDensity,
        linear_number_rate::LinearNumberRate,
        linear_power_density::LinearPowerDensity,
        luminance::Luminance,
        luminous_intensity::LuminousIntensity,
        magnetic_field_strength::MagneticFieldStrength,
        magnetic_flux::MagneticFlux,
        magnetic_flux_density::MagneticFluxDensity,
        magnetic_moment::MagneticMoment,
        magnetic_permeability::MagneticPermeability,
        mass::Mass,
        mass_concentration::MassConcentration,
        mass_density::MassDensity,
        mass_flux::MassFlux,
        mass_rate::MassRate,
        molality::Molality,
        molar_concentration::MolarConcentration,
        molar_energy::MolarEnergy,
        molar_flux::MolarFlux,
        molar_heat_capacity::MolarHeatCapacity,
        molar_mass::MolarMass,
        molar_radioactivity::MolarRadioactivity,
        molar_volume::MolarVolume,
        moment_of_inertia::MomentOfInertia,
        momentum::Momentum,
        power::Power,
        pressure::Pressure,
        radiant_exposure::RadiantExposure,
        radioactivity::Radioactivity,
        ratio::Ratio,
        reciprocal_length::ReciprocalLength,
        solid_angle::SolidAngle,
        specific_area::SpecificArea,
        specific_heat_capacity::SpecificHeatCapacity,
<<<<<<< HEAD
        specific_power::SpecificPower,
=======
        specific_radioactivity::SpecificRadioactivity,
>>>>>>> 808bfbf1
        specific_volume::SpecificVolume,
        surface_electric_current_density::SurfaceElectricCurrentDensity,
        temperature_coefficient::TemperatureCoefficient,
        temperature_gradient::TemperatureGradient,
        temperature_interval::TemperatureInterval,
        thermal_conductivity::ThermalConductivity,
        thermodynamic_temperature::ThermodynamicTemperature,
        time::Time,
        torque::Torque,
        velocity::Velocity,
        volume::Volume,
        volume_rate::VolumeRate,
        volumetric_density_of_states::VolumetricDensityOfStates,
        volumetric_heat_capacity::VolumetricHeatCapacity,
        volumetric_number_density::VolumetricNumberDensity,
        volumetric_number_rate::VolumetricNumberRate,
        volumetric_power_density::VolumetricPowerDensity,
    }
}

/// [`Quantity`](struct.Quantity.html) type aliases using the default base units and parameterized
/// on the underlying storage type.
pub mod quantities {
    ISQ!(crate::si);
}

storage_types! {
    /// [`Quantity`](struct.Quantity.html) type aliases using the default base units.
    pub types: All;

    ISQ!(crate::si, V);
}

/// Primitive traits and types representing basic properties of types specific to the SI.
pub mod marker {
    use super::{Dimension, Quantity, Units};
    use crate::Kind;

    /// `AngleKind` is a `Kind` for separating angular quantities from their identically dimensioned
    /// non-angular quantity counterparts. Conversions to and from `AngleKind` quantities are
    /// supported through implementations of the `From` trait.
    ///
    #[cfg_attr(feature = "f32", doc = " ```rust")]
    #[cfg_attr(not(feature = "f32"), doc = " ```rust,ignore")]
    /// # use uom::si::f32::*;
    /// # use uom::si::angle::radian;
    /// let a: Angle = Angle::new::<radian>(1.0);
    /// let r: Ratio = a.into();
    /// ```
    pub trait AngleKind: Kind {}

    /// `SolidAngleKind` is a `Kind` for separating quantities of solid angles from other
    /// identically dimensioned quantities. Conversions to and from `SolidAngleKind` quantities are
    /// supported through implementations of the `From` trait.
    ///
    #[cfg_attr(feature = "f32", doc = " ```rust")]
    #[cfg_attr(not(feature = "f32"), doc = " ```rust,ignore")]
    /// # use uom::si::f32::*;
    /// # use uom::si::solid_angle::steradian;
    /// let a: SolidAngle = SolidAngle::new::<steradian>(1.0);
    /// let r: Ratio = a.into();
    /// ```
    pub trait SolidAngleKind: Kind {}

    /// `InformationKind` is a `Kind` for separating information quantities from their identically
    /// dimensioned non-information quantity counterparts. Conversions to and from `InformationKind`
    /// quantities are supported through implementations of the `From` trait.
    ///
    #[cfg_attr(feature = "f32", doc = " ```rust")]
    #[cfg_attr(not(feature = "f32"), doc = " ```rust,ignore")]
    /// # use uom::si::f32::*;
    /// # use uom::si::information::kilobyte;
    /// let i: Information = Information::new::<kilobyte>(1.0);
    /// let r: Ratio = i.into();
    /// ```
    pub trait InformationKind: Kind {}

    /// Kind of thermodynamic temperature.
    pub trait TemperatureKind:
        crate::marker::Mul
        + crate::marker::MulAssign
        + crate::marker::Div
        + crate::marker::DivAssign
        + crate::marker::Rem
        + crate::marker::RemAssign
    {
    }

    /// Kind of constituent concentration in chemical mixtures, which separates mass concentration
    /// from mass density. This `Kind` is also applied to molar concentration and to catalytic
    /// activity concentration.
    pub trait ConstituentConcentrationKind: Kind {}

    /// `impl_from` generates generic inter-Kind implementations of `From`.
    #[cfg(feature = "autoconvert")]
    #[macro_export]
    macro_rules! impl_from {
        ($a:ident, $b:ident) => {
            impl<L, M, T, I, Th, N, J, Ul, Ur, V>
                From<
                    Quantity<
                        dyn Dimension<
                            L = L,
                            M = M,
                            T = T,
                            I = I,
                            Th = Th,
                            N = N,
                            J = J,
                            Kind = dyn $a,
                        >,
                        Ur,
                        V,
                    >,
                >
                for Quantity<
                    dyn Dimension<L = L, M = M, T = T, I = I, Th = Th, N = N, J = J, Kind = dyn $b>,
                    Ul,
                    V,
                >
            where
                L: $crate::typenum::Integer,
                M: $crate::typenum::Integer,
                T: $crate::typenum::Integer,
                I: $crate::typenum::Integer,
                Th: $crate::typenum::Integer,
                N: $crate::typenum::Integer,
                J: $crate::typenum::Integer,
                Ul: Units<V> + ?Sized,
                Ur: Units<V> + ?Sized,
                V: $crate::num_traits::Num + $crate::Conversion<V>,
            {
                fn from(
                    val: Quantity<
                        dyn Dimension<
                            L = L,
                            M = M,
                            T = T,
                            I = I,
                            Th = Th,
                            N = N,
                            J = J,
                            Kind = dyn $a,
                        >,
                        Ur,
                        V,
                    >,
                ) -> Quantity<
                    dyn Dimension<L = L, M = M, T = T, I = I, Th = Th, N = N, J = J, Kind = dyn $b>,
                    Ul,
                    V,
                > {
                    Self {
                        dimension: $crate::lib::marker::PhantomData,
                        units: $crate::lib::marker::PhantomData,
                        value: super::change_base::<
                            dyn Dimension<
                                L = L,
                                M = M,
                                T = T,
                                I = I,
                                Th = Th,
                                N = N,
                                J = J,
                                Kind = dyn $b,
                            >,
                            Ul,
                            Ur,
                            V,
                        >(&val.value),
                    }
                }
            }
        };
    }

    /// `impl_from` generates generic inter-Kind implementations of `From`.
    #[cfg(not(feature = "autoconvert"))]
    #[macro_export]
    macro_rules! impl_from {
        ($a:ident, $b:ident) => {
            impl<L, M, T, I, Th, N, J, U, V>
                From<
                    Quantity<
                        dyn Dimension<
                            L = L,
                            M = M,
                            T = T,
                            I = I,
                            Th = Th,
                            N = N,
                            J = J,
                            Kind = dyn $a,
                        >,
                        U,
                        V,
                    >,
                >
                for Quantity<
                    dyn Dimension<L = L, M = M, T = T, I = I, Th = Th, N = N, J = J, Kind = dyn $b>,
                    U,
                    V,
                >
            where
                L: $crate::typenum::Integer,
                M: $crate::typenum::Integer,
                T: $crate::typenum::Integer,
                I: $crate::typenum::Integer,
                Th: $crate::typenum::Integer,
                N: $crate::typenum::Integer,
                J: $crate::typenum::Integer,
                U: Units<V> + ?Sized,
                V: $crate::num_traits::Num + $crate::Conversion<V>,
            {
                fn from(
                    val: Quantity<
                        dyn Dimension<
                            L = L,
                            M = M,
                            T = T,
                            I = I,
                            Th = Th,
                            N = N,
                            J = J,
                            Kind = dyn $a,
                        >,
                        U,
                        V,
                    >,
                ) -> Quantity<
                    dyn Dimension<L = L, M = M, T = T, I = I, Th = Th, N = N, J = J, Kind = dyn $b>,
                    U,
                    V,
                > {
                    Self {
                        dimension: $crate::lib::marker::PhantomData,
                        units: $crate::lib::marker::PhantomData,
                        value: val.value,
                    }
                }
            }
        };
    }

    impl_from!(AngleKind, Kind);
    impl_from!(Kind, AngleKind);
    impl_from!(SolidAngleKind, Kind);
    impl_from!(Kind, SolidAngleKind);
    impl_from!(InformationKind, Kind);
    impl_from!(Kind, InformationKind);
    impl_from!(ConstituentConcentrationKind, Kind);
    impl_from!(Kind, ConstituentConcentrationKind);
}<|MERGE_RESOLUTION|>--- conflicted
+++ resolved
@@ -131,11 +131,8 @@
         solid_angle::SolidAngle,
         specific_area::SpecificArea,
         specific_heat_capacity::SpecificHeatCapacity,
-<<<<<<< HEAD
         specific_power::SpecificPower,
-=======
         specific_radioactivity::SpecificRadioactivity,
->>>>>>> 808bfbf1
         specific_volume::SpecificVolume,
         surface_electric_current_density::SurfaceElectricCurrentDensity,
         temperature_coefficient::TemperatureCoefficient,
